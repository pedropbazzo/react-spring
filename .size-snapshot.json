--- conflicted
+++ resolved
@@ -19,18 +19,6 @@
     "gzipped": 1990
   },
   "dist/web.js": {
-<<<<<<< HEAD
-    "bundled": 77374,
-    "minified": 37059,
-    "gzipped": 12087,
-    "treeshaked": {
-      "rollup": {
-        "code": 30605,
-        "import_statements": 341
-      },
-      "webpack": {
-        "code": 32028
-=======
     "bundled": 75815,
     "minified": 36039,
     "gzipped": 11686,
@@ -41,28 +29,10 @@
       },
       "webpack": {
         "code": 31859
->>>>>>> d0838904
       }
     }
   },
   "dist/web.umd.js": {
-<<<<<<< HEAD
-    "bundled": 83676,
-    "minified": 32477,
-    "gzipped": 11726
-  },
-  "dist/native.js": {
-    "bundled": 73493,
-    "minified": 34572,
-    "gzipped": 10712,
-    "treeshaked": {
-      "rollup": {
-        "code": 27108,
-        "import_statements": 352
-      },
-      "webpack": {
-        "code": 28487
-=======
     "bundled": 81477,
     "minified": 32098,
     "gzipped": 11505
@@ -78,23 +48,10 @@
       },
       "webpack": {
         "code": 28325
->>>>>>> d0838904
       }
     }
   },
   "dist/universal.js": {
-<<<<<<< HEAD
-    "bundled": 59445,
-    "minified": 27208,
-    "gzipped": 7940,
-    "treeshaked": {
-      "rollup": {
-        "code": 19763,
-        "import_statements": 316
-      },
-      "webpack": {
-        "code": 21060
-=======
     "bundled": 57886,
     "minified": 26188,
     "gzipped": 7532,
@@ -105,23 +62,10 @@
       },
       "webpack": {
         "code": 20881
->>>>>>> d0838904
       }
     }
   },
   "dist/konva.js": {
-<<<<<<< HEAD
-    "bundled": 70598,
-    "minified": 33171,
-    "gzipped": 10636,
-    "treeshaked": {
-      "rollup": {
-        "code": 27077,
-        "import_statements": 316
-      },
-      "webpack": {
-        "code": 28427
-=======
     "bundled": 69039,
     "minified": 32151,
     "gzipped": 10226,
@@ -132,23 +76,10 @@
       },
       "webpack": {
         "code": 28269
->>>>>>> d0838904
       }
     }
   },
   "dist/hooks.js": {
-<<<<<<< HEAD
-    "bundled": 81031,
-    "minified": 38533,
-    "gzipped": 12533,
-    "treeshaked": {
-      "rollup": {
-        "code": 16644,
-        "import_statements": 341
-      },
-      "webpack": {
-        "code": 28684
-=======
     "bundled": 79427,
     "minified": 37697,
     "gzipped": 12190,
@@ -159,19 +90,12 @@
       },
       "webpack": {
         "code": 28423
->>>>>>> d0838904
       }
     }
   },
   "dist/hooks.umd.js": {
-<<<<<<< HEAD
-    "bundled": 87625,
-    "minified": 34613,
-    "gzipped": 12320
-=======
     "bundled": 85881,
     "minified": 33761,
     "gzipped": 12019
->>>>>>> d0838904
   }
 }
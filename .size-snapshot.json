{
<<<<<<< HEAD
  "dist/react-spring.es.js": {
    "bundled": 78893,
    "minified": 38039,
    "gzipped": 11732,
    "treeshaked": {
      "rollup": 33823,
      "webpack": 34853
    }
  },
  "dist/react-spring.umd.js": {
    "bundled": 86435,
    "minified": 35403,
    "gzipped": 11752
  },
  "dist/addons.es.js": {
=======
  "dist/react-spring.esm.js": {
    "bundled": 78506,
    "minified": 37819,
    "gzipped": 11712,
    "treeshaked": {
      "rollup": 33758,
      "webpack": 34746
    }
  },
  "dist/react-spring.umd.js": {
    "bundled": 83049,
    "minified": 34941,
    "gzipped": 11638
  },
  "dist/addons.esm.js": {
>>>>>>> 4ca0d576
    "bundled": 14232,
    "minified": 6468,
    "gzipped": 2217,
    "treeshaked": {
      "rollup": 2036,
      "webpack": 2628
    }
  },
  "dist/addons.umd.js": {
    "bundled": 15568,
    "minified": 5830,
    "gzipped": 2121
  }
}<|MERGE_RESOLUTION|>--- conflicted
+++ resolved
@@ -1,37 +1,19 @@
 {
-<<<<<<< HEAD
-  "dist/react-spring.es.js": {
-    "bundled": 78893,
-    "minified": 38039,
-    "gzipped": 11732,
+  "dist/react-spring.esm.js": {
+    "bundled": 81236,
+    "minified": 38850,
+    "gzipped": 12081,
     "treeshaked": {
-      "rollup": 33823,
-      "webpack": 34853
+      "rollup": 34715,
+      "webpack": 35792
     }
   },
   "dist/react-spring.umd.js": {
-    "bundled": 86435,
-    "minified": 35403,
-    "gzipped": 11752
-  },
-  "dist/addons.es.js": {
-=======
-  "dist/react-spring.esm.js": {
-    "bundled": 78506,
-    "minified": 37819,
-    "gzipped": 11712,
-    "treeshaked": {
-      "rollup": 33758,
-      "webpack": 34746
-    }
-  },
-  "dist/react-spring.umd.js": {
-    "bundled": 83049,
-    "minified": 34941,
-    "gzipped": 11638
+    "bundled": 112352,
+    "minified": 42620,
+    "gzipped": 14226
   },
   "dist/addons.esm.js": {
->>>>>>> 4ca0d576
     "bundled": 14232,
     "minified": 6468,
     "gzipped": 2217,

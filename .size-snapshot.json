{
  "dist/addons.js": {
    "bundled": 9445,
    "minified": 5183,
    "gzipped": 1799,
    "treeshaked": {
      "rollup": {
        "code": 4709,
        "import_statements": 279
      },
      "webpack": {
        "code": 5867
      }
    }
  },
  "dist/addons.umd.js": {
    "bundled": 11230,
    "minified": 5322,
    "gzipped": 1992
  },
  "dist/web.js": {
<<<<<<< HEAD
    "bundled": 78677,
    "minified": 37355,
    "gzipped": 12240,
    "treeshaked": {
      "rollup": {
        "code": 30761,
        "import_statements": 287
      },
      "webpack": {
        "code": 32213
=======
    "bundled": 78635,
    "minified": 37357,
    "gzipped": 12248,
    "treeshaked": {
      "rollup": {
        "code": 30795,
        "import_statements": 287
      },
      "webpack": {
        "code": 32249
>>>>>>> 50ab6511
      }
    }
  },
  "dist/web.umd.js": {
<<<<<<< HEAD
    "bundled": 84317,
    "minified": 32824,
    "gzipped": 11978
  },
  "dist/native.js": {
    "bundled": 73742,
    "minified": 34311,
    "gzipped": 10807,
    "treeshaked": {
      "rollup": {
        "code": 25798,
        "import_statements": 298
      },
      "webpack": {
        "code": 27176
=======
    "bundled": 84275,
    "minified": 32833,
    "gzipped": 11988
  },
  "dist/native.js": {
    "bundled": 73700,
    "minified": 34313,
    "gzipped": 10810,
    "treeshaked": {
      "rollup": {
        "code": 25835,
        "import_statements": 298
      },
      "webpack": {
        "code": 27213
>>>>>>> 50ab6511
      }
    }
  },
  "dist/universal.js": {
<<<<<<< HEAD
    "bundled": 61281,
    "minified": 27819,
    "gzipped": 8131,
    "treeshaked": {
      "rollup": {
        "code": 19869,
        "import_statements": 262
      },
      "webpack": {
        "code": 21198
=======
    "bundled": 61237,
    "minified": 27821,
    "gzipped": 8135,
    "treeshaked": {
      "rollup": {
        "code": 19906,
        "import_statements": 262
      },
      "webpack": {
        "code": 21235
>>>>>>> 50ab6511
      }
    }
  },
  "dist/konva.js": {
<<<<<<< HEAD
    "bundled": 72492,
    "minified": 33800,
    "gzipped": 10854,
    "treeshaked": {
      "rollup": {
        "code": 27422,
        "import_statements": 262
      },
      "webpack": {
        "code": 28809
=======
    "bundled": 60847,
    "minified": 27709,
    "gzipped": 8140,
    "treeshaked": {
      "rollup": {
        "code": 21927,
        "import_statements": 262
      },
      "webpack": {
        "code": 23291
>>>>>>> 50ab6511
      }
    }
  }
}<|MERGE_RESOLUTION|>--- conflicted
+++ resolved
@@ -19,120 +19,63 @@
     "gzipped": 1992
   },
   "dist/web.js": {
-<<<<<<< HEAD
-    "bundled": 78677,
-    "minified": 37355,
-    "gzipped": 12240,
+    "bundled": 78697,
+    "minified": 37362,
+    "gzipped": 12246,
     "treeshaked": {
       "rollup": {
-        "code": 30761,
+        "code": 30768,
         "import_statements": 287
       },
       "webpack": {
-        "code": 32213
-=======
-    "bundled": 78635,
-    "minified": 37357,
-    "gzipped": 12248,
-    "treeshaked": {
-      "rollup": {
-        "code": 30795,
-        "import_statements": 287
-      },
-      "webpack": {
-        "code": 32249
->>>>>>> 50ab6511
+        "code": 32220
       }
     }
   },
   "dist/web.umd.js": {
-<<<<<<< HEAD
-    "bundled": 84317,
-    "minified": 32824,
-    "gzipped": 11978
+    "bundled": 84339,
+    "minified": 32831,
+    "gzipped": 11983
   },
   "dist/native.js": {
-    "bundled": 73742,
-    "minified": 34311,
-    "gzipped": 10807,
+    "bundled": 73762,
+    "minified": 34318,
+    "gzipped": 10812,
     "treeshaked": {
       "rollup": {
-        "code": 25798,
+        "code": 25805,
         "import_statements": 298
       },
       "webpack": {
-        "code": 27176
-=======
-    "bundled": 84275,
-    "minified": 32833,
-    "gzipped": 11988
-  },
-  "dist/native.js": {
-    "bundled": 73700,
-    "minified": 34313,
-    "gzipped": 10810,
-    "treeshaked": {
-      "rollup": {
-        "code": 25835,
-        "import_statements": 298
-      },
-      "webpack": {
-        "code": 27213
->>>>>>> 50ab6511
+        "code": 27183
       }
     }
   },
   "dist/universal.js": {
-<<<<<<< HEAD
-    "bundled": 61281,
-    "minified": 27819,
-    "gzipped": 8131,
+    "bundled": 61301,
+    "minified": 27826,
+    "gzipped": 8136,
     "treeshaked": {
       "rollup": {
-        "code": 19869,
+        "code": 19876,
         "import_statements": 262
       },
       "webpack": {
-        "code": 21198
-=======
-    "bundled": 61237,
-    "minified": 27821,
-    "gzipped": 8135,
-    "treeshaked": {
-      "rollup": {
-        "code": 19906,
-        "import_statements": 262
-      },
-      "webpack": {
-        "code": 21235
->>>>>>> 50ab6511
+        "code": 21205
       }
     }
   },
   "dist/konva.js": {
-<<<<<<< HEAD
-    "bundled": 72492,
-    "minified": 33800,
-    "gzipped": 10854,
+    "bundled": 72512,
+    "minified": 33807,
+    "gzipped": 10859,
     "treeshaked": {
       "rollup": {
-        "code": 27422,
+        "code": 27429,
         "import_statements": 262
       },
       "webpack": {
-        "code": 28809
-=======
-    "bundled": 60847,
-    "minified": 27709,
-    "gzipped": 8140,
-    "treeshaked": {
-      "rollup": {
-        "code": 21927,
-        "import_statements": 262
-      },
-      "webpack": {
-        "code": 23291
->>>>>>> 50ab6511
+        "code": 28816
       }
     }
   }

--- conflicted
+++ resolved
@@ -6,11 +6,7 @@
 import './styles.css'
 
 const DEBUG = false
-<<<<<<< HEAD
-//const DEBUG = "not"
-=======
 // const DEBUG = 'trail'
->>>>>>> c3d48a8b
 
 ReactDOM.render(
   <DemoGrid>

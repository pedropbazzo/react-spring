{
  "name": "react-spring",
  "version": "5.6.9",
  "description": "Animate React with ease",
  "main": "dist/web.cjs.js",
  "module": "dist/web.js",
  "typings": "index.d.ts",
  "files": [
    "dist",
    "src",
    "API.md",
    "index.d.ts"
  ],
  "sideEffects": false,
  "scripts": {
    "prebuild": "rimraf dist",
    "build": "rollup -c",
    "prepare": "npm run build",
    "test": "jest",
    "test:dev": "jest --watch --no-coverage",
    "test:ts": "tsc --noEmit",
    "postinstall": "node -e \"console.log('\\u001b[35m\\u001b[1mEnjoy react-spring? You can now donate to our open collective:\\u001b[22m\\u001b[39m\\n > \\u001b[34mhttps://opencollective.com/react-spring/donate\\u001b[0m')\"",
    "storybook": "start-storybook -p 9001 -c .storybook",
    "docz": "docz dev",
    "docz:build": "docz build"
  },
  "husky": {
    "hooks": {
      "pre-commit": "lint-staged"
    }
  },
  "prettier": {
    "semi": false,
    "trailingComma": "es5",
    "singleQuote": true,
    "jsxBracketSameLine": true,
    "tabWidth": 2,
    "printWidth": 80
  },
  "lint-staged": {
    "*.{js,md}": [
      "prettier --write",
      "git add"
    ]
  },
  "repository": {
    "type": "git",
    "url": "git+https://github.com/drcmda/react-spring.git"
  },
  "keywords": [
    "react",
    "motion",
    "animated",
    "animation",
    "spring"
  ],
  "author": "Paul Henschel",
  "license": "MIT",
  "bugs": {
    "url": "https://github.com/drcmda/react-spring/issues"
  },
  "homepage": "https://github.com/drcmda/react-spring#readme",
  "devDependencies": {
<<<<<<< HEAD
    "@babel/core": "^7.0.0",
    "@babel/plugin-proposal-class-properties": "^7.0.0",
    "@babel/plugin-transform-modules-commonjs": "^7.0.0",
    "@babel/plugin-transform-runtime": "^7.0.0",
    "@babel/preset-env": "^7.0.0",
    "@babel/preset-react": "^7.0.0",
    "@types/react": "^16.4.12",
=======
    "@babel/core": "^7.0.0-rc.3",
    "@babel/plugin-proposal-class-properties": "^7.0.0-rc.3",
    "@babel/plugin-transform-modules-commonjs": "^7.0.0-rc.3",
    "@babel/plugin-transform-runtime": "^7.0.0-rc.3",
    "@babel/preset-env": "^7.0.0-rc.3",
    "@babel/preset-react": "^7.0.0-rc.3",
    "@storybook/addon-knobs": "^3.4.10",
    "@storybook/react": "^3.4.10",
    "@types/react": "^16.4.11",
>>>>>>> 1dcc5ec4
    "babel-core": "7.0.0-bridge.0",
    "babel-jest": "^23.4.2",
    "babel-plugin-transform-react-remove-prop-types": "0.4.15",
    "docz": "^0.10.3",
    "docz-theme-default": "^0.10.3",
<<<<<<< HEAD
    "enzyme": "^3.5.0",
    "enzyme-adapter-react-16": "^1.3.0",
    "enzyme-to-json": "^3.3.4",
=======
>>>>>>> 1dcc5ec4
    "husky": "^1.0.0-rc.13",
    "jest": "^23.5.0",
    "lint-staged": "^7.2.2",
    "mock-raf": "^1.0.0",
    "prettier": "^1.14.2",
    "react": "^16.4.2",
    "react-dom": "^16.4.2",
    "react-test-renderer": "^16.4.2",
    "react-testing-library": "^5.0.0",
    "rimraf": "2.6.2",
    "rollup": "0.65.0",
    "rollup-plugin-babel": "^4.0.1",
    "rollup-plugin-commonjs": "^9.1.6",
    "rollup-plugin-node-resolve": "^3.3.0",
    "rollup-plugin-size-snapshot": "^0.6.1",
    "rollup-plugin-uglify": "^4.0.0",
    "slash": "^2.0.0",
    "typescript": "^3.0.1"
  },
  "peerDependencies": {
    "prop-types": "15.x.x",
    "react": ">= 16.4.0",
    "react-dom": ">= 16.4.0"
  },
  "dependencies": {
    "@babel/runtime": "^7.0.0"
  },
  "jest": {
    "testPathIgnorePatterns": [
      "/node_modules/",
      "jest"
    ],
    "testRegex": "test.js$",
    "coverageDirectory": "./coverage/",
    "collectCoverage": true
  },
  "collective": {
    "type": "opencollective",
    "url": "https://opencollective.com/react-spring"
  }
}<|MERGE_RESOLUTION|>--- conflicted
+++ resolved
@@ -61,7 +61,6 @@
   },
   "homepage": "https://github.com/drcmda/react-spring#readme",
   "devDependencies": {
-<<<<<<< HEAD
     "@babel/core": "^7.0.0",
     "@babel/plugin-proposal-class-properties": "^7.0.0",
     "@babel/plugin-transform-modules-commonjs": "^7.0.0",
@@ -69,28 +68,13 @@
     "@babel/preset-env": "^7.0.0",
     "@babel/preset-react": "^7.0.0",
     "@types/react": "^16.4.12",
-=======
-    "@babel/core": "^7.0.0-rc.3",
-    "@babel/plugin-proposal-class-properties": "^7.0.0-rc.3",
-    "@babel/plugin-transform-modules-commonjs": "^7.0.0-rc.3",
-    "@babel/plugin-transform-runtime": "^7.0.0-rc.3",
-    "@babel/preset-env": "^7.0.0-rc.3",
-    "@babel/preset-react": "^7.0.0-rc.3",
     "@storybook/addon-knobs": "^3.4.10",
     "@storybook/react": "^3.4.10",
-    "@types/react": "^16.4.11",
->>>>>>> 1dcc5ec4
     "babel-core": "7.0.0-bridge.0",
     "babel-jest": "^23.4.2",
     "babel-plugin-transform-react-remove-prop-types": "0.4.15",
     "docz": "^0.10.3",
     "docz-theme-default": "^0.10.3",
-<<<<<<< HEAD
-    "enzyme": "^3.5.0",
-    "enzyme-adapter-react-16": "^1.3.0",
-    "enzyme-to-json": "^3.3.4",
-=======
->>>>>>> 1dcc5ec4
     "husky": "^1.0.0-rc.13",
     "jest": "^23.5.0",
     "lint-staged": "^7.2.2",
